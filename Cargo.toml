--- conflicted
+++ resolved
@@ -1,10 +1,6 @@
 [package]
 name = "audioserve"
-<<<<<<< HEAD
-version = "0.3.1"
-=======
 version = "0.4.0"
->>>>>>> 770d2536
 authors = ["Ivan <ivan.zderadicka@gmail.com>"]
 
 [dependencies]
